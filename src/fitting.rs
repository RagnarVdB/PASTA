<<<<<<< HEAD
use crate::bounds::{BinaryBounds, BoundsConstraint, PSOBounds, SingleBounds};
=======
use crate::bounds::{BinaryBounds, BinaryRVBounds, BoundsConstraint, PSOBounds, SingleBounds};
>>>>>>> ca656e20
use crate::continuum_fitting::ContinuumFitter;
use crate::convolve_rv::{shift_and_resample, WavelengthDispersion};
use crate::interpolate::{FluxFloat, Interpolator, WlGrid};
use crate::particleswarm::{self};
use anyhow::{anyhow, Context, Result};
use argmin::core::observers::{Observe, ObserverMode};
use argmin::core::{CostFunction as _, Executor, PopulationState, State, KV};
use argmin::solver::brent::BrentRoot;
use nalgebra as na;
use serde::Serialize;
use std::fs::File;
use std::io::BufWriter;
use std::path::PathBuf;

/// Observed specrum with flux and variance
#[derive(Clone, Debug)]
pub struct ObservedSpectrum {
    pub flux: na::DVector<FluxFloat>,
    pub var: na::DVector<FluxFloat>,
}

impl ObservedSpectrum {
    /// Load observed spectrum from vector of flux and vector of variance
    pub fn from_vecs(flux: Vec<FluxFloat>, var: Vec<FluxFloat>) -> Self {
        let flux = na::DVector::from_vec(flux);
        let var = na::DVector::from_vec(var);
        Self { flux, var }
    }
}

<<<<<<< HEAD
=======
// impl PSOBounds<2> for BinaryRVBounds {

// }

/// Cost function used in the PSO fitting
struct CostFunction<'a, I: Interpolator, T: WavelengthDispersion, F: ContinuumFitter> {
    interpolator: &'a I,
    target_dispersion: &'a T,
    observed_spectrum: &'a ObservedSpectrum,
    continuum_fitter: &'a F,
    parallelize: bool,
}

impl<'a, I: Interpolator, T: WavelengthDispersion, F: ContinuumFitter> argmin::core::CostFunction
    for CostFunction<'a, I, T, F>
{
    type Param = na::SVector<f64, 5>;
    type Output = f64;

    fn cost(&self, params: &Self::Param) -> Result<Self::Output> {
        let teff = params[0];
        let m = params[1];
        let logg = params[2];
        let vsini = params[3];
        let rv = params[4];
        let synth_spec =
            self.interpolator
                .produce_model(self.target_dispersion, teff, m, logg, vsini, rv)?;
        let (_, ls) = self
            .continuum_fitter
            .fit_continuum(self.observed_spectrum, &synth_spec)?;
        Ok(ls)
    }

    fn parallelize(&self) -> bool {
        self.parallelize
    }
}

>>>>>>> ca656e20
#[derive(Clone, Debug)]
pub struct Label<T> {
    pub teff: T,
    pub m: T,
    pub logg: T,
    pub vsini: T,
    pub rv: T,
}

impl<T> Label<T> {
    pub fn as_array(self) -> [T; 5] {
        [self.teff, self.m, self.logg, self.vsini, self.rv]
    }

    pub fn from_array(value: [T; 5]) -> Self {
        let [teff, m, logg, vsini, rv] = value;
        Self {
            teff,
            m,
            logg,
            vsini,
            rv,
        }
    }
}
impl<T: na::Scalar> Label<T> {
    fn as_vector(self) -> na::SVector<T, 5> {
        na::SVector::from_row_slice(self.as_array().as_slice())
    }
}

impl<S: na::Storage<f64, na::Const<5>, na::Const<1>>> From<na::Vector<f64, na::Const<5>, S>>
    for Label<f64>
{
    fn from(value: na::Vector<f64, na::Const<5>, S>) -> Self {
        Self {
            teff: value[0],
            m: value[1],
            logg: value[2],
            vsini: value[3],
            rv: value[4],
        }
    }
}

#[derive(Debug)]
pub struct RvLessLabel {
    pub teff: f64,
    pub m: f64,
    pub logg: f64,
    pub vsini: f64,
}

#[derive(Debug)]
pub struct OptimizationResult {
    pub label: Label<f64>,
    pub continuum_params: na::DVector<FluxFloat>,
    pub ls: f64,
    pub iters: u64,
    pub time: f64,
}

pub struct BinaryOptimizationResult {
    pub label1: Label<f64>,
    pub label2: Label<f64>,
    pub light_ratio: f64,
    pub continuum_params: na::DVector<FluxFloat>,
    pub ls: f64,
    pub iters: u64,
    pub time: f64,
}

<<<<<<< HEAD
=======
struct RVCostFunction<'a, F: ContinuumFitter> {
    continuum_fitter: &'a F,
    observed_wl: &'a na::DVector<f64>,
    observed_spectrum: &'a ObservedSpectrum,
    synth_wl: &'a WlGrid,
    model1: &'a na::DVector<FluxFloat>,
    model2: &'a na::DVector<FluxFloat>,
    continuum1: &'a na::DVector<FluxFloat>,
    continuum2: &'a na::DVector<FluxFloat>,
    light_ratio: f64,
}

impl<'a, F: ContinuumFitter> argmin::core::CostFunction for RVCostFunction<'a, F> {
    type Param = na::SVector<f64, 2>;
    type Output = f64;

    fn cost(&self, param: &Self::Param) -> std::result::Result<Self::Output, argmin::core::Error> {
        let rv1 = param[0];
        let rv2 = param[1];

        let shifted_synth1 =
            shift_and_resample(&self.model1, self.synth_wl, self.observed_wl, rv1)?;
        let shifted_synth2 =
            shift_and_resample(&self.model2, self.synth_wl, self.observed_wl, rv2)?;
        let shifted_continuum1 =
            shift_and_resample(&self.continuum1, self.synth_wl, self.observed_wl, rv1)?;
        let shifted_continuum2 =
            shift_and_resample(&self.continuum2, self.synth_wl, self.observed_wl, rv2)?;

        let lr =
            self.light_ratio as FluxFloat * shifted_continuum2.mean() / shifted_continuum1.mean();

        let synth_spec = shifted_synth1.component_mul(&shifted_continuum1) * lr
            + shifted_synth2.component_mul(&shifted_continuum2);
        let continuum = (shifted_continuum1 * lr + shifted_continuum2);
        let synth_spec_norm = synth_spec.component_div(&continuum);

        let (_, ls) = self
            .continuum_fitter
            .fit_continuum(self.observed_spectrum, &synth_spec_norm)?;
        Ok(ls)
    }
}

pub struct BinaryRVOptimizationResult {
    pub rv1: f64,
    pub rv2: f64,
    pub chi2: f64,
    pub iters: u64,
    pub time: f64,
}

struct BinaryTimeseriesCostFunction<
    'a,
    I: Interpolator,
    T: WavelengthDispersion,
    F: ContinuumFitter,
    B: PSOBounds<2>,
> {
    interpolator: &'a I,
    continuum_interpolator: &'a I,
    target_dispersion: &'a T,
    observed_spectra: &'a Vec<ObservedSpectrum>,
    continuum_fitter: &'a F,
    synth_wl: &'a WlGrid,
    rv_fit_settings: PSOSettings,
    rv_bounds: B,
    parallelize: bool,
}

impl<'a, I: Interpolator, T: WavelengthDispersion, F: ContinuumFitter, B: PSOBounds<2>>
    argmin::core::CostFunction for BinaryTimeseriesCostFunction<'a, I, T, F, B>
{
    type Param = na::SVector<f64, 9>;
    type Output = f64;

    fn cost(&self, params: &Self::Param) -> Result<Self::Output> {
        let star1_parameters = params.fixed_rows::<4>(0).into_owned();
        let star2_parameters = params.fixed_rows::<4>(5).into_owned();
        let light_ratio = params[8];

        let synth_spec1 = self.interpolator.interpolate_and_convolve(
            self.target_dispersion,
            star1_parameters[0],
            star1_parameters[1],
            star1_parameters[2],
            star1_parameters[3],
        )?;
        let continuum1 = self.continuum_interpolator.interpolate_and_convolve(
            self.target_dispersion,
            star1_parameters[0],
            star1_parameters[1],
            star1_parameters[2],
            star1_parameters[3],
        )?;
        let synth_spec2 = self.interpolator.interpolate_and_convolve(
            self.target_dispersion,
            star2_parameters[0],
            star2_parameters[1],
            star2_parameters[2],
            star2_parameters[3],
        )?;
        let continuum2 = self.continuum_interpolator.interpolate_and_convolve(
            self.target_dispersion,
            star2_parameters[0],
            star2_parameters[1],
            star2_parameters[2],
            star2_parameters[3],
        )?;

        let chi2 = self
            .observed_spectra
            .iter()
            .map(|observed_spectrum| {
                let inner_cost_function = RVCostFunction {
                    continuum_fitter: self.continuum_fitter,
                    observed_wl: self.target_dispersion.wavelength(),
                    observed_spectrum: &observed_spectrum,
                    synth_wl: self.synth_wl,
                    model1: &synth_spec1,
                    model2: &synth_spec2,
                    continuum1: &continuum1,
                    continuum2: &continuum2,
                    light_ratio,
                };
                let solver = setup_pso(self.rv_bounds.clone(), self.rv_fit_settings.clone());
                let fitter = Executor::new(inner_cost_function, solver)
                    .configure(|state| state.max_iters(self.rv_fit_settings.max_iters));
                let result = fitter.run()?;
                Ok::<f64, anyhow::Error>(result.state.best_cost)
            })
            .sum::<Result<f64>>()?;

        Ok(chi2)
    }

    fn parallelize(&self) -> bool {
        self.parallelize
    }
}

>>>>>>> ca656e20
pub struct BinaryTimeseriesOptimizationResult {
    pub label1: RvLessLabel,
    pub label2: RvLessLabel,
    pub light_ratio: f64,
    pub continuum_params: na::DVector<FluxFloat>,
    pub ls: f64,
    pub iters: u64,
    pub time: f64,
}

#[derive(Clone, Debug)]
pub struct PSOSettings {
    pub num_particles: usize,
    pub max_iters: u64,
    pub inertia_factor: f64,
    pub cognitive_factor: f64,
    pub social_factor: f64,
    pub delta: f64,
}

fn setup_pso<const N: usize, B: PSOBounds<N>>(
    bounds: B,
    settings: PSOSettings,
) -> particleswarm::ParticleSwarm<N, B, f64> {
    particleswarm::ParticleSwarm::new(bounds, settings.num_particles)
        .with_inertia_factor(settings.inertia_factor)
        .unwrap()
        .with_cognitive_factor(settings.cognitive_factor)
        .unwrap()
        .with_social_factor(settings.social_factor)
        .unwrap()
        .with_delta(settings.delta)
        .unwrap()
}

struct PSObserver {
    dir: PathBuf,
    file_prefix: String,
}
impl PSObserver {
    fn new(directory: &str, file_prefix: &str) -> Self {
        Self {
            dir: PathBuf::from(directory),
            file_prefix: file_prefix.to_string(),
        }
    }
}
#[derive(Serialize)]
struct ParticleInfo {
    teff: f64,
    m: f64,
    logg: f64,
    vsini: f64,
    rv: f64,
    cost: f64,
}

impl From<(na::SVector<f64, 5>, f64)> for ParticleInfo {
    fn from(p: (na::SVector<f64, 5>, f64)) -> Self {
        Self {
            teff: p.0[0],
            m: p.0[1],
            logg: p.0[2],
            vsini: p.0[3],
            rv: p.0[4],
            cost: p.1,
        }
    }
}

impl Observe<PopulationState<particleswarm::Particle<na::SVector<f64, 5>, f64>, f64>>
    for PSObserver
{
    fn observe_iter(
        &mut self,
        state: &PopulationState<particleswarm::Particle<na::SVector<f64, 5>, f64>, f64>,
        _kv: &KV,
    ) -> Result<()> {
        let iter = state.get_iter();
        let particles = state
            .get_population()
            .ok_or(argmin::core::Error::msg("No particles"))?;
        let values: Vec<ParticleInfo> = particles
            .iter()
            .map(|p| (p.position, p.cost).into())
            .collect();
        let filename = self.dir.join(format!("{}_{}.json", self.file_prefix, iter));
        let f = BufWriter::new(File::create(filename)?);
        serde_json::to_writer(f, &values)?;
        Ok(())
    }
}

#[derive(Serialize, Debug)]
struct BinaryParticleInfo {
    teff1: f64,
    m1: f64,
    logg1: f64,
    vsini1: f64,
    rv1: f64,
    teff2: f64,
    m2: f64,
    logg2: f64,
    vsini2: f64,
    rv2: f64,
    light_ratio: f64,
    cost: f64,
}

impl From<(na::SVector<f64, 11>, f64)> for BinaryParticleInfo {
    fn from(p: (na::SVector<f64, 11>, f64)) -> Self {
        Self {
            teff1: p.0[0],
            m1: p.0[1],
            logg1: p.0[2],
            vsini1: p.0[3],
            rv1: p.0[4],
            teff2: p.0[5],
            m2: p.0[6],
            logg2: p.0[7],
            vsini2: p.0[8],
            rv2: p.0[9],
            light_ratio: p.0[10],
            cost: p.1,
        }
    }
}

impl Observe<PopulationState<particleswarm::Particle<na::SVector<f64, 11>, f64>, f64>>
    for PSObserver
{
    fn observe_iter(
        &mut self,
        state: &PopulationState<particleswarm::Particle<na::SVector<f64, 11>, f64>, f64>,
        _kv: &KV,
    ) -> Result<()> {
        let iter = state.get_iter();
        let particles = state
            .get_population()
            .ok_or(argmin::core::Error::msg("No particles"))?;
        let values: Vec<BinaryParticleInfo> = particles
            .iter()
            .map(|p| (p.position, p.cost).into())
            .collect();
        let filename = self.dir.join(format!("{}_{}.json", self.file_prefix, iter));
        let f = BufWriter::new(File::create(filename)?);
        serde_json::to_writer(f, &values)?;
        Ok(())
    }
}

<<<<<<< HEAD
/// Cost function used in the PSO fitting
struct CostFunction<'a, I: Interpolator, T: WavelengthDispersion, F: ContinuumFitter> {
    interpolator: &'a I,
    target_dispersion: &'a T,
    observed_spectrum: &'a ObservedSpectrum,
    continuum_fitter: &'a F,
    parallelize: bool,
}

impl<'a, I: Interpolator, T: WavelengthDispersion, F: ContinuumFitter> argmin::core::CostFunction
    for CostFunction<'a, I, T, F>
{
    type Param = na::SVector<f64, 5>;
    type Output = f64;

    fn cost(&self, params: &Self::Param) -> Result<Self::Output> {
        let teff = params[0];
        let m = params[1];
        let logg = params[2];
        let vsini = params[3];
        let rv = params[4];
        let synth_spec =
            self.interpolator
                .produce_model(self.target_dispersion, teff, m, logg, vsini, rv)?;
        let (_, ls) = self
            .continuum_fitter
            .fit_continuum(self.observed_spectrum, &synth_spec)?;
        Ok(ls)
    }

    fn parallelize(&self) -> bool {
        self.parallelize
    }
}

struct UncertaintyCostFunction<'a, I: Interpolator, T: WavelengthDispersion, F: ContinuumFitter> {
=======
#[derive(Serialize, Debug)]
struct RVParticleInfo {
    rv1: f64,
    rv2: f64,
    cost: f64,
}

impl From<(na::SVector<f64, 2>, f64)> for RVParticleInfo {
    fn from(p: (na::SVector<f64, 2>, f64)) -> Self {
        Self {
            rv1: p.0[0],
            rv2: p.0[1],
            cost: p.1,
        }
    }
}

impl Observe<PopulationState<particleswarm::Particle<na::SVector<f64, 2>, f64>, f64>>
    for PSObserver
{
    fn observe_iter(
        &mut self,
        state: &PopulationState<particleswarm::Particle<na::SVector<f64, 2>, f64>, f64>,
        _kv: &KV,
    ) -> Result<()> {
        let iter = state.get_iter();
        let particles = state
            .get_population()
            .ok_or(argmin::core::Error::msg("No particles"))?;
        let values: Vec<RVParticleInfo> = particles
            .iter()
            .map(|p| (p.position, p.cost).into())
            .collect();
        let filename = self.dir.join(format!("{}_{}.json", self.file_prefix, iter));
        let f = BufWriter::new(File::create(filename)?);
        serde_json::to_writer(f, &values)?;
        Ok(())
    }
}

struct ModelFitCost<'a, I: Interpolator, T: WavelengthDispersion, F: ContinuumFitter> {
>>>>>>> ca656e20
    interpolator: &'a I,
    target_dispersion: &'a T,
    observed_spectrum: &'a ObservedSpectrum,
    continuum_fitter: &'a F,
    label: &'a na::SVector<f64, 5>,
    label_index: usize,
    target_value: f64,
    search_radius: f64,
}

impl<'a, I: Interpolator, T: WavelengthDispersion, F: ContinuumFitter> argmin::core::CostFunction
    for UncertaintyCostFunction<'a, I, T, F>
{
    type Param = f64;
    type Output = f64;

    fn cost(&self, param: &Self::Param) -> Result<Self::Output> {
        let mut new_label = *self.label;
        new_label[self.label_index] += param * self.search_radius;
        let synth_spec = self
            .interpolator
            .produce_model(
                self.target_dispersion,
                new_label[0],
                new_label[1],
                new_label[2],
                new_label[3],
                new_label[4],
            )
            .context(format!(
                "Error computing cost with param={:?}, new_label={:?}",
                param, new_label
            ))?;
        let (_, chi2) = self
            .continuum_fitter
            .fit_continuum(self.observed_spectrum, &synth_spec)?;
        Ok(chi2 - self.target_value)
    }
}

pub struct SingleFitter<T: WavelengthDispersion, F: ContinuumFitter> {
    target_dispersion: T,
    continuum_fitter: F,
    settings: PSOSettings,
    vsini_range: (f64, f64),
    rv_range: (f64, f64),
}

impl<T: WavelengthDispersion, F: ContinuumFitter> SingleFitter<T, F> {
    pub fn new(
        target_dispersion: T,
        continuum_fitter: F,
        settings: PSOSettings,
        vsini_range: (f64, f64),
        rv_range: (f64, f64),
    ) -> Self {
        Self {
            target_dispersion,
            continuum_fitter,
            settings,
            vsini_range,
            rv_range,
        }
    }

    pub fn fit(
        &self,
        interpolator: &impl Interpolator,
        observed_spectrum: &ObservedSpectrum,
        trace_directory: Option<String>,
        parallelize: bool,
    ) -> Result<OptimizationResult> {
        let cost_function = CostFunction {
            interpolator,
            target_dispersion: &self.target_dispersion,
            observed_spectrum,
            continuum_fitter: &self.continuum_fitter,
            parallelize,
        };
        let bounds = SingleBounds::new(interpolator.grid_bounds(), self.vsini_range, self.rv_range);
        let solver = setup_pso(bounds, self.settings.clone());
        let fitter = Executor::new(cost_function, solver)
            .configure(|state| state.max_iters(self.settings.max_iters));
        let result = if let Some(dir) = trace_directory {
            let observer = PSObserver::new(&dir, "iteration");
            fitter.add_observer(observer, ObserverMode::Always).run()?
        } else {
            fitter.run()?
        };

        let best_param = result
            .state
            .best_individual
            .ok_or(anyhow!("No best parameter found"))?
            .position;

        let teff = best_param[0];
        let m = best_param[1];
        let logg = best_param[2];
        let vsini = best_param[3];
        let rv = best_param[4];

        let synth_spec =
            interpolator.produce_model(&self.target_dispersion, teff, m, logg, vsini, rv)?;
        let (continuum_params, _) = self
            .continuum_fitter
            .fit_continuum(observed_spectrum, &synth_spec)?;
        let time = match result.state.time {
            Some(t) => t.as_secs_f64(),
            None => 0.0,
        };
        Ok(OptimizationResult {
            label: Label {
                teff,
                m,
                logg,
                vsini,
                rv,
            },
            continuum_params,
            ls: result.state.best_cost,
            time,
            iters: result.state.iter,
        })
    }

    pub fn chi2(
        &self,
        interpolator: &impl Interpolator,
        observed_spectrum: &ObservedSpectrum,
        labels: na::SVector<f64, 5>,
    ) -> Result<f64> {
        let cost_function = CostFunction {
            interpolator,
            target_dispersion: &self.target_dispersion,
            observed_spectrum,
            continuum_fitter: &self.continuum_fitter,
            parallelize: false,
        };

        cost_function.cost(&labels)
    }

    /// Compute uncertainty in every label
    /// by finding the intersection points of the chi2 function with a target value.
    pub fn compute_uncertainty(
        &self,
        interpolator: &impl Interpolator,
        observed_spectrum: &ObservedSpectrum,
        spec_res: f64,
        label: Label<f64>,
        search_radius: Label<f64>,
    ) -> Result<Label<(Result<f64>, Result<f64>)>> {
        let mut search_radius = search_radius.as_vector();
        let label = label.as_vector();
        search_radius[0] *= label[0];
        search_radius[3] = (label[3] * search_radius[3]).max(100.0);
        let best_synth_spec = interpolator.produce_model(
            &self.target_dispersion,
            label[0],
            label[1],
            label[2],
            label[3],
            label[4],
        )?;
        let (_, best_chi2) = self
            .continuum_fitter
            .fit_continuum(observed_spectrum, &best_synth_spec)?;
        let observed_wavelength = self.target_dispersion.wavelength();
        let n_p = observed_wavelength.len();
        let first_wl = observed_wavelength[0];
        let last_wl = observed_wavelength[n_p - 1];
        let n = 4.0 * spec_res * (last_wl - first_wl) / (first_wl + last_wl);
        let target_chi = best_chi2 * (1.0 + (2.0 / n).sqrt());

        let computer = |i| {
            // Maybe don't hardcode here
            let bounds = SingleBounds::new(interpolator.grid_bounds(), (0.0, 1e4), (-1e3, 1e3));

            let get_bound = |right: bool| {
                let costfunction = UncertaintyCostFunction {
                    interpolator,
                    target_dispersion: &self.target_dispersion,
                    observed_spectrum,
                    continuum_fitter: &self.continuum_fitter,
                    label: &label,
                    label_index: i,
                    target_value: target_chi,
                    search_radius: search_radius[i],
                };
                let mut bound_label = label;
                if right {
                    bound_label[i] += search_radius[i];
                } else {
                    bound_label[i] -= search_radius[i];
                }
                let bound = bounds.clamp_1d(bound_label, i)?;
                let bound_rescaled = (bound - label[i]) / search_radius[i];
                let solver = if right {
                    BrentRoot::new(0.0, bound_rescaled.min(1.0), 1e-3)
                } else {
                    BrentRoot::new(bound_rescaled, 0.0, 1e-3)
                };
                let executor = Executor::new(costfunction, solver);
                let result = executor.run().context(format!(
                    "Error while running uncertainty_chi2 on {:?}, bound={}",
                    label, bound
                ))?;
                let sol = result
                    .state
                    .get_best_param()
                    .context("result.state.get_best_param()")?;
                if right {
                    Ok(sol * search_radius[i])
                } else {
                    Ok(-sol * search_radius[i]) // Minus because we are looking for the negative of the solution
                }
            };

            (get_bound(false), get_bound(true))
        };
        Ok(Label {
            teff: computer(0),
            m: computer(1),
            logg: computer(2),
            vsini: computer(3),
            rv: computer(4),
        })
    }
}

struct BinaryCostFunction<'a, I: Interpolator, T: WavelengthDispersion, F: ContinuumFitter> {
    interpolator: &'a I,
    continuum_interpolator: &'a I,
    target_dispersion: &'a T,
    observed_spectrum: &'a ObservedSpectrum,
    continuum_fitter: &'a F,
    parallelize: bool,
}

impl<'a, I: Interpolator, T: WavelengthDispersion, F: ContinuumFitter> argmin::core::CostFunction
    for BinaryCostFunction<'a, I, T, F>
{
    type Param = na::SVector<f64, 11>;
    type Output = f64;

    fn cost(&self, params: &Self::Param) -> Result<Self::Output> {
        let star1_parameters = params.fixed_rows::<5>(0).into_owned();
        let star2_parameters = params.fixed_rows::<5>(5).into_owned();
        let light_ratio = params[10];

        let synth_spec = self.interpolator.produce_binary_model_norm(
            self.continuum_interpolator,
            self.target_dispersion,
            &star1_parameters,
            &star2_parameters,
            light_ratio as f32,
        )?;
        let (_, ls) = self
            .continuum_fitter
            .fit_continuum(self.observed_spectrum, &synth_spec)?;
        Ok(ls)
    }

    fn parallelize(&self) -> bool {
        self.parallelize
    }
}

pub struct BinaryFitter<T: WavelengthDispersion, F: ContinuumFitter> {
    target_dispersion: T,
    continuum_fitter: F,
    settings: PSOSettings,
    vsini_range: (f64, f64),
    rv_range: (f64, f64),
}

impl<T: WavelengthDispersion, F: ContinuumFitter> BinaryFitter<T, F> {
    pub fn new(
        target_dispersion: T,
        continuum_fitter: F,
        settings: PSOSettings,
        vsini_range: (f64, f64),
        rv_range: (f64, f64),
    ) -> Self {
        Self {
            target_dispersion,
            continuum_fitter,
            settings,
            vsini_range,
            rv_range,
        }
    }

    pub fn fit<I: Interpolator>(
        &self,
        interpolator: &I,
        continuum_interpolator: &I,
        observed_spectrum: &ObservedSpectrum,
        trace_directory: Option<String>,
        parallelize: bool,
        constraints: Vec<BoundsConstraint>,
    ) -> Result<BinaryOptimizationResult> {
        let cost_function = BinaryCostFunction {
            interpolator,
            continuum_interpolator,
            target_dispersion: &self.target_dispersion,
            observed_spectrum,
            continuum_fitter: &self.continuum_fitter,
            parallelize,
        };
        let bounds = BinaryBounds::new(
            interpolator.grid_bounds(),
            (0.0, 1.0),
            self.vsini_range,
            self.rv_range,
        )
        .with_constraints(constraints);
        let solver = setup_pso(bounds, self.settings.clone());
        let fitter = Executor::new(cost_function, solver)
            .configure(|state| state.max_iters(self.settings.max_iters));

        let result = if let Some(dir) = trace_directory {
            let observer = PSObserver::new(&dir, "iteration");
            fitter.add_observer(observer, ObserverMode::Always).run()?
        } else {
            fitter.run()?
        };

        let best_param = result
            .state
            .best_individual
            .ok_or(anyhow!("No best parameter found"))?
            .position;

        let star1_parameters = best_param.fixed_rows::<5>(0).into_owned();
        let star2_parameters = best_param.fixed_rows::<5>(5).into_owned();
        let light_ratio = best_param[10];

        let synth_spec = interpolator.produce_binary_model_norm(
            continuum_interpolator,
            &self.target_dispersion,
            &star1_parameters,
            &star2_parameters,
            light_ratio as f32,
        )?;
        let (continuum_params, _) = self
            .continuum_fitter
            .fit_continuum(observed_spectrum, &synth_spec)?;
        let time = match result.state.time {
            Some(t) => t.as_secs_f64(),
            None => 0.0,
        };
        Ok(BinaryOptimizationResult {
            label1: best_param.fixed_rows::<5>(0).into(),
            label2: best_param.fixed_rows::<5>(5).into(),
            light_ratio: best_param[10],
            continuum_params,
            ls: result.state.best_cost,
            time,
            iters: result.state.iter,
        })
    }

    pub fn chi2<I: Interpolator>(
        &self,
        interpolator: &I,
        continuum_interpolator: &I,
        observed_spectrum: &ObservedSpectrum,
        labels: na::SVector<f64, 11>,
    ) -> Result<f64> {
        let cost_function = BinaryCostFunction {
            interpolator,
            continuum_interpolator,
            target_dispersion: &self.target_dispersion,
            observed_spectrum,
            continuum_fitter: &self.continuum_fitter,
            parallelize: false,
        };

        cost_function.cost(&labels)
    }
}

<<<<<<< HEAD
struct RVCostFunction<'a, F: ContinuumFitter> {
    continuum_fitter: &'a F,
    observed_wl: &'a na::DVector<f64>,
    observed_spectrum: &'a ObservedSpectrum,
    synth_wl: &'a WlGrid,
    model1: &'a na::DVector<FluxFloat>,
    model2: &'a na::DVector<FluxFloat>,
    continuum1: &'a na::DVector<FluxFloat>,
    continuum2: &'a na::DVector<FluxFloat>,
    light_ratio: f64,
}

impl<'a, F: ContinuumFitter> argmin::core::CostFunction for RVCostFunction<'a, F> {
    type Param = na::SVector<f64, 2>;
    type Output = f64;

    fn cost(&self, param: &Self::Param) -> std::result::Result<Self::Output, argmin::core::Error> {
        let rv1 = param[0];
        let rv2 = param[1];

        let shifted_synth1 =
            shift_and_resample(&self.model1, self.synth_wl, self.observed_wl, rv1)?;
        let shifted_synth2 =
            shift_and_resample(&self.model2, self.synth_wl, self.observed_wl, rv2)?;
        let shifted_continuum1 =
            shift_and_resample(&self.continuum1, self.synth_wl, self.observed_wl, rv1)?;
        let shifted_continuum2 =
            shift_and_resample(&self.continuum2, self.synth_wl, self.observed_wl, rv2)?;

        let synth_spec = shifted_synth1.component_mul(&shifted_continuum1)
            * self.light_ratio as FluxFloat
            + shifted_synth2.component_mul(&shifted_continuum2)
                * (1.0 - self.light_ratio as FluxFloat);

        let (_, ls) = self
            .continuum_fitter
            .fit_continuum(self.observed_spectrum, &synth_spec)?;
        Ok(ls)
    }
}

struct BinaryTimeseriesCostFunction<
    'a,
    I: Interpolator,
    T: WavelengthDispersion,
    F: ContinuumFitter,
    B: PSOBounds<2>,
> {
    interpolator: &'a I,
    continuum_interpolator: &'a I,
    target_dispersion: &'a T,
    observed_spectra: &'a Vec<ObservedSpectrum>,
    continuum_fitter: &'a F,
    synth_wl: &'a WlGrid,
    rv_fit_settings: PSOSettings,
    rv_bounds: B,
    parallelize: bool,
}

impl<'a, I: Interpolator, T: WavelengthDispersion, F: ContinuumFitter, B: PSOBounds<2>>
    argmin::core::CostFunction for BinaryTimeseriesCostFunction<'a, I, T, F, B>
{
    type Param = na::SVector<f64, 9>;
    type Output = f64;

    fn cost(&self, params: &Self::Param) -> Result<Self::Output> {
        let star1_parameters = params.fixed_rows::<4>(0).into_owned();
        let star2_parameters = params.fixed_rows::<4>(5).into_owned();
        let light_ratio = params[8];

        let synth_spec1 = self.interpolator.interpolate_and_convolve(
            self.target_dispersion,
            star1_parameters[0],
            star1_parameters[1],
            star1_parameters[2],
            star1_parameters[3],
        )?;
        let continuum1 = self.continuum_interpolator.interpolate_and_convolve(
            self.target_dispersion,
            star1_parameters[0],
            star1_parameters[1],
            star1_parameters[2],
            star1_parameters[3],
        )?;
        let synth_spec2 = self.interpolator.interpolate_and_convolve(
            self.target_dispersion,
            star2_parameters[0],
            star2_parameters[1],
            star2_parameters[2],
            star2_parameters[3],
        )?;
        let continuum2 = self.continuum_interpolator.interpolate_and_convolve(
            self.target_dispersion,
            star2_parameters[0],
            star2_parameters[1],
            star2_parameters[2],
            star2_parameters[3],
        )?;

        let chi2 = self
            .observed_spectra
            .iter()
            .map(|observed_spectrum| {
                let inner_cost_function = RVCostFunction {
                    continuum_fitter: self.continuum_fitter,
                    observed_wl: self.target_dispersion.wavelength(),
                    observed_spectrum: &observed_spectrum,
                    synth_wl: self.synth_wl,
                    model1: &synth_spec1,
                    model2: &synth_spec2,
                    continuum1: &continuum1,
                    continuum2: &continuum2,
                    light_ratio,
                };
                let solver = setup_pso(self.rv_bounds.clone(), self.rv_fit_settings.clone());
                let fitter = Executor::new(inner_cost_function, solver)
                    .configure(|state| state.max_iters(self.rv_fit_settings.max_iters));
                let result = fitter.run()?;
                Ok::<f64, anyhow::Error>(result.state.best_cost)
            })
            .sum::<Result<f64>>()?;

        Ok(chi2)
    }

    fn parallelize(&self) -> bool {
        self.parallelize
=======
pub struct BinaryRVFitter<F: ContinuumFitter> {
    observed_wl: na::DVector<f64>,
    continuum_fitter: F,
    settings: PSOSettings,
    rv_range: (f64, f64),
}

impl<F: ContinuumFitter> BinaryRVFitter<F> {
    pub fn new(
        observed_wl: na::DVector<f64>,
        continuum_fitter: F,
        settings: PSOSettings,
        rv_range: (f64, f64),
    ) -> Self {
        Self {
            observed_wl,
            continuum_fitter,
            settings,
            rv_range,
        }
    }

    pub fn fit(
        &self,
        model1: &na::DVector<FluxFloat>,
        model2: &na::DVector<FluxFloat>,
        continuum1: &na::DVector<FluxFloat>,
        continuum2: &na::DVector<FluxFloat>,
        light_ratio: f64,
        synth_wl: &WlGrid,
        observed_spectrum: &ObservedSpectrum,
        trace_directory: Option<String>,
        constraints: Vec<BoundsConstraint>,
    ) -> Result<BinaryRVOptimizationResult> {
        let cost_function = RVCostFunction {
            observed_wl: &self.observed_wl,
            observed_spectrum,
            continuum_fitter: &self.continuum_fitter,
            model1: &model1,
            model2: &model2,
            continuum1: &continuum1,
            continuum2: &continuum2,
            light_ratio,
            synth_wl,
        };
        let bounds = BinaryRVBounds::new(self.rv_range).with_constraints(constraints);
        let solver = setup_pso(bounds, self.settings.clone());
        let fitter = Executor::new(cost_function, solver)
            .configure(|state| state.max_iters(self.settings.max_iters));

        let result = if let Some(dir) = trace_directory {
            let observer = PSObserver::new(&dir, "iteration");
            fitter.add_observer(observer, ObserverMode::Always).run()?
        } else {
            fitter.run()?
        };

        let best_param = result
            .state
            .best_individual
            .ok_or(anyhow!("No best parameter found"))?
            .position;

        let rv1 = best_param[0];
        let rv2 = best_param[1];

        let time = match result.state.time {
            Some(t) => t.as_secs_f64(),
            None => 0.0,
        };
        Ok(BinaryRVOptimizationResult {
            rv1,
            rv2,
            chi2: result.state.best_cost,
            time,
            iters: result.state.iter,
        })
>>>>>>> ca656e20
    }
}<|MERGE_RESOLUTION|>--- conflicted
+++ resolved
@@ -1,8 +1,4 @@
-<<<<<<< HEAD
-use crate::bounds::{BinaryBounds, BoundsConstraint, PSOBounds, SingleBounds};
-=======
 use crate::bounds::{BinaryBounds, BinaryRVBounds, BoundsConstraint, PSOBounds, SingleBounds};
->>>>>>> ca656e20
 use crate::continuum_fitting::ContinuumFitter;
 use crate::convolve_rv::{shift_and_resample, WavelengthDispersion};
 use crate::interpolate::{FluxFloat, Interpolator, WlGrid};
@@ -33,48 +29,6 @@
     }
 }
 
-<<<<<<< HEAD
-=======
-// impl PSOBounds<2> for BinaryRVBounds {
-
-// }
-
-/// Cost function used in the PSO fitting
-struct CostFunction<'a, I: Interpolator, T: WavelengthDispersion, F: ContinuumFitter> {
-    interpolator: &'a I,
-    target_dispersion: &'a T,
-    observed_spectrum: &'a ObservedSpectrum,
-    continuum_fitter: &'a F,
-    parallelize: bool,
-}
-
-impl<'a, I: Interpolator, T: WavelengthDispersion, F: ContinuumFitter> argmin::core::CostFunction
-    for CostFunction<'a, I, T, F>
-{
-    type Param = na::SVector<f64, 5>;
-    type Output = f64;
-
-    fn cost(&self, params: &Self::Param) -> Result<Self::Output> {
-        let teff = params[0];
-        let m = params[1];
-        let logg = params[2];
-        let vsini = params[3];
-        let rv = params[4];
-        let synth_spec =
-            self.interpolator
-                .produce_model(self.target_dispersion, teff, m, logg, vsini, rv)?;
-        let (_, ls) = self
-            .continuum_fitter
-            .fit_continuum(self.observed_spectrum, &synth_spec)?;
-        Ok(ls)
-    }
-
-    fn parallelize(&self) -> bool {
-        self.parallelize
-    }
-}
-
->>>>>>> ca656e20
 #[derive(Clone, Debug)]
 pub struct Label<T> {
     pub teff: T,
@@ -147,52 +101,6 @@
     pub time: f64,
 }
 
-<<<<<<< HEAD
-=======
-struct RVCostFunction<'a, F: ContinuumFitter> {
-    continuum_fitter: &'a F,
-    observed_wl: &'a na::DVector<f64>,
-    observed_spectrum: &'a ObservedSpectrum,
-    synth_wl: &'a WlGrid,
-    model1: &'a na::DVector<FluxFloat>,
-    model2: &'a na::DVector<FluxFloat>,
-    continuum1: &'a na::DVector<FluxFloat>,
-    continuum2: &'a na::DVector<FluxFloat>,
-    light_ratio: f64,
-}
-
-impl<'a, F: ContinuumFitter> argmin::core::CostFunction for RVCostFunction<'a, F> {
-    type Param = na::SVector<f64, 2>;
-    type Output = f64;
-
-    fn cost(&self, param: &Self::Param) -> std::result::Result<Self::Output, argmin::core::Error> {
-        let rv1 = param[0];
-        let rv2 = param[1];
-
-        let shifted_synth1 =
-            shift_and_resample(&self.model1, self.synth_wl, self.observed_wl, rv1)?;
-        let shifted_synth2 =
-            shift_and_resample(&self.model2, self.synth_wl, self.observed_wl, rv2)?;
-        let shifted_continuum1 =
-            shift_and_resample(&self.continuum1, self.synth_wl, self.observed_wl, rv1)?;
-        let shifted_continuum2 =
-            shift_and_resample(&self.continuum2, self.synth_wl, self.observed_wl, rv2)?;
-
-        let lr =
-            self.light_ratio as FluxFloat * shifted_continuum2.mean() / shifted_continuum1.mean();
-
-        let synth_spec = shifted_synth1.component_mul(&shifted_continuum1) * lr
-            + shifted_synth2.component_mul(&shifted_continuum2);
-        let continuum = (shifted_continuum1 * lr + shifted_continuum2);
-        let synth_spec_norm = synth_spec.component_div(&continuum);
-
-        let (_, ls) = self
-            .continuum_fitter
-            .fit_continuum(self.observed_spectrum, &synth_spec_norm)?;
-        Ok(ls)
-    }
-}
-
 pub struct BinaryRVOptimizationResult {
     pub rv1: f64,
     pub rv2: f64,
@@ -201,96 +109,6 @@
     pub time: f64,
 }
 
-struct BinaryTimeseriesCostFunction<
-    'a,
-    I: Interpolator,
-    T: WavelengthDispersion,
-    F: ContinuumFitter,
-    B: PSOBounds<2>,
-> {
-    interpolator: &'a I,
-    continuum_interpolator: &'a I,
-    target_dispersion: &'a T,
-    observed_spectra: &'a Vec<ObservedSpectrum>,
-    continuum_fitter: &'a F,
-    synth_wl: &'a WlGrid,
-    rv_fit_settings: PSOSettings,
-    rv_bounds: B,
-    parallelize: bool,
-}
-
-impl<'a, I: Interpolator, T: WavelengthDispersion, F: ContinuumFitter, B: PSOBounds<2>>
-    argmin::core::CostFunction for BinaryTimeseriesCostFunction<'a, I, T, F, B>
-{
-    type Param = na::SVector<f64, 9>;
-    type Output = f64;
-
-    fn cost(&self, params: &Self::Param) -> Result<Self::Output> {
-        let star1_parameters = params.fixed_rows::<4>(0).into_owned();
-        let star2_parameters = params.fixed_rows::<4>(5).into_owned();
-        let light_ratio = params[8];
-
-        let synth_spec1 = self.interpolator.interpolate_and_convolve(
-            self.target_dispersion,
-            star1_parameters[0],
-            star1_parameters[1],
-            star1_parameters[2],
-            star1_parameters[3],
-        )?;
-        let continuum1 = self.continuum_interpolator.interpolate_and_convolve(
-            self.target_dispersion,
-            star1_parameters[0],
-            star1_parameters[1],
-            star1_parameters[2],
-            star1_parameters[3],
-        )?;
-        let synth_spec2 = self.interpolator.interpolate_and_convolve(
-            self.target_dispersion,
-            star2_parameters[0],
-            star2_parameters[1],
-            star2_parameters[2],
-            star2_parameters[3],
-        )?;
-        let continuum2 = self.continuum_interpolator.interpolate_and_convolve(
-            self.target_dispersion,
-            star2_parameters[0],
-            star2_parameters[1],
-            star2_parameters[2],
-            star2_parameters[3],
-        )?;
-
-        let chi2 = self
-            .observed_spectra
-            .iter()
-            .map(|observed_spectrum| {
-                let inner_cost_function = RVCostFunction {
-                    continuum_fitter: self.continuum_fitter,
-                    observed_wl: self.target_dispersion.wavelength(),
-                    observed_spectrum: &observed_spectrum,
-                    synth_wl: self.synth_wl,
-                    model1: &synth_spec1,
-                    model2: &synth_spec2,
-                    continuum1: &continuum1,
-                    continuum2: &continuum2,
-                    light_ratio,
-                };
-                let solver = setup_pso(self.rv_bounds.clone(), self.rv_fit_settings.clone());
-                let fitter = Executor::new(inner_cost_function, solver)
-                    .configure(|state| state.max_iters(self.rv_fit_settings.max_iters));
-                let result = fitter.run()?;
-                Ok::<f64, anyhow::Error>(result.state.best_cost)
-            })
-            .sum::<Result<f64>>()?;
-
-        Ok(chi2)
-    }
-
-    fn parallelize(&self) -> bool {
-        self.parallelize
-    }
-}
-
->>>>>>> ca656e20
 pub struct BinaryTimeseriesOptimizationResult {
     pub label1: RvLessLabel,
     pub label2: RvLessLabel,
@@ -442,44 +260,6 @@
     }
 }
 
-<<<<<<< HEAD
-/// Cost function used in the PSO fitting
-struct CostFunction<'a, I: Interpolator, T: WavelengthDispersion, F: ContinuumFitter> {
-    interpolator: &'a I,
-    target_dispersion: &'a T,
-    observed_spectrum: &'a ObservedSpectrum,
-    continuum_fitter: &'a F,
-    parallelize: bool,
-}
-
-impl<'a, I: Interpolator, T: WavelengthDispersion, F: ContinuumFitter> argmin::core::CostFunction
-    for CostFunction<'a, I, T, F>
-{
-    type Param = na::SVector<f64, 5>;
-    type Output = f64;
-
-    fn cost(&self, params: &Self::Param) -> Result<Self::Output> {
-        let teff = params[0];
-        let m = params[1];
-        let logg = params[2];
-        let vsini = params[3];
-        let rv = params[4];
-        let synth_spec =
-            self.interpolator
-                .produce_model(self.target_dispersion, teff, m, logg, vsini, rv)?;
-        let (_, ls) = self
-            .continuum_fitter
-            .fit_continuum(self.observed_spectrum, &synth_spec)?;
-        Ok(ls)
-    }
-
-    fn parallelize(&self) -> bool {
-        self.parallelize
-    }
-}
-
-struct UncertaintyCostFunction<'a, I: Interpolator, T: WavelengthDispersion, F: ContinuumFitter> {
-=======
 #[derive(Serialize, Debug)]
 struct RVParticleInfo {
     rv1: f64,
@@ -520,8 +300,42 @@
     }
 }
 
-struct ModelFitCost<'a, I: Interpolator, T: WavelengthDispersion, F: ContinuumFitter> {
->>>>>>> ca656e20
+/// Cost function used in the PSO fitting
+struct CostFunction<'a, I: Interpolator, T: WavelengthDispersion, F: ContinuumFitter> {
+    interpolator: &'a I,
+    target_dispersion: &'a T,
+    observed_spectrum: &'a ObservedSpectrum,
+    continuum_fitter: &'a F,
+    parallelize: bool,
+}
+
+impl<'a, I: Interpolator, T: WavelengthDispersion, F: ContinuumFitter> argmin::core::CostFunction
+    for CostFunction<'a, I, T, F>
+{
+    type Param = na::SVector<f64, 5>;
+    type Output = f64;
+
+    fn cost(&self, params: &Self::Param) -> Result<Self::Output> {
+        let teff = params[0];
+        let m = params[1];
+        let logg = params[2];
+        let vsini = params[3];
+        let rv = params[4];
+        let synth_spec =
+            self.interpolator
+                .produce_model(self.target_dispersion, teff, m, logg, vsini, rv)?;
+        let (_, ls) = self
+            .continuum_fitter
+            .fit_continuum(self.observed_spectrum, &synth_spec)?;
+        Ok(ls)
+    }
+
+    fn parallelize(&self) -> bool {
+        self.parallelize
+    }
+}
+
+struct UncertaintyCostFunction<'a, I: Interpolator, T: WavelengthDispersion, F: ContinuumFitter> {
     interpolator: &'a I,
     target_dispersion: &'a T,
     observed_spectrum: &'a ObservedSpectrum,
@@ -906,7 +720,6 @@
     }
 }
 
-<<<<<<< HEAD
 struct RVCostFunction<'a, F: ContinuumFitter> {
     continuum_fitter: &'a F,
     observed_wl: &'a na::DVector<f64>,
@@ -936,14 +749,17 @@
         let shifted_continuum2 =
             shift_and_resample(&self.continuum2, self.synth_wl, self.observed_wl, rv2)?;
 
-        let synth_spec = shifted_synth1.component_mul(&shifted_continuum1)
-            * self.light_ratio as FluxFloat
-            + shifted_synth2.component_mul(&shifted_continuum2)
-                * (1.0 - self.light_ratio as FluxFloat);
+        let lr =
+            self.light_ratio as FluxFloat * shifted_continuum2.mean() / shifted_continuum1.mean();
+
+        let synth_spec = shifted_synth1.component_mul(&shifted_continuum1) * lr
+            + shifted_synth2.component_mul(&shifted_continuum2);
+        let continuum = (shifted_continuum1 * lr + shifted_continuum2);
+        let synth_spec_norm = synth_spec.component_div(&continuum);
 
         let (_, ls) = self
             .continuum_fitter
-            .fit_continuum(self.observed_spectrum, &synth_spec)?;
+            .fit_continuum(self.observed_spectrum, &synth_spec_norm)?;
         Ok(ls)
     }
 }
@@ -1034,7 +850,9 @@
 
     fn parallelize(&self) -> bool {
         self.parallelize
-=======
+    }
+}
+
 pub struct BinaryRVFitter<F: ContinuumFitter> {
     observed_wl: na::DVector<f64>,
     continuum_fitter: F,
@@ -1112,6 +930,5 @@
             time,
             iters: result.state.iter,
         })
->>>>>>> ca656e20
     }
 }